[metadata]
<<<<<<< HEAD
license_files =
    apache-2.0.LICENSE
    NOTICE
    README.rst
    CHANGELOG.rst
name = container-inspector
author = nexB. Inc. and others
author_email = info@aboutcode.org
=======
name = skeleton
>>>>>>> 00f4fe76
license = Apache-2.0

# description must be on ONE line https://github.com/pypa/setuptools/issues/1390
description = Docker, containers, rootfs and virtual machine related software composition analysis (SCA) utilities.
long_description = file:README.rst
<<<<<<< HEAD
url = https://github.com/nexB/container-inspector
=======
long_description_content_type = text/x-rst
url = https://github.com/nexB/skeleton

author = nexB. Inc. and others
author_email = info@aboutcode.org

>>>>>>> 00f4fe76
classifiers =
    Development Status :: 5 - Production/Stable
    Intended Audience :: Developers
    Operating System :: POSIX
    Programming Language :: Python :: 3
    Programming Language :: Python :: 3 :: Only
    Topic :: Software Development
    Topic :: Utilities
<<<<<<< HEAD
keywords = 
=======

keywords =
>>>>>>> 00f4fe76
    utilities

license_files =
    apache-2.0.LICENSE
    NOTICE
    AUTHORS.rst
    CHANGELOG.rst

[options]
package_dir =
    =src
packages = find:
include_package_data = true
zip_safe = false
<<<<<<< HEAD
setup_requires = setuptools_scm[toml] >= 4

install_requires =
    click
    attrs
    dockerfile_parse
    commoncode

python_requires= >=3.6

[options.entry_points]
console_scripts =
    container_inspector=container_inspector.cli:container_inspector
    container_inspector_squash=container_inspector.cli:container_inspector_squash
    container_inspector_dockerfile=container_inspector.cli:container_inspector_dockerfile
=======

setup_requires = setuptools_scm[toml] >= 4

python_requires = >=3.6.*

install_requires =

>>>>>>> 00f4fe76

[options.packages.find]
where = src


[options.extras_require]
testing =
    pytest >= 6, != 7.0.0
    pytest-xdist >= 2
<<<<<<< HEAD
    twine
    restview

docs=
    Sphinx>=3.3.1
    sphinx-rtd-theme>=0.5.0
    doc8>=0.8.1


[aliases]
release = clean --all sdist bdist_wheel
=======
    aboutcode-toolkit >= 6.0.0
    black

docs =
    Sphinx >= 3.3.1
    sphinx-rtd-theme >= 0.5.0
    doc8 >= 0.8.1
>>>>>>> 00f4fe76
<|MERGE_RESOLUTION|>--- conflicted
+++ resolved
@@ -1,31 +1,16 @@
 [metadata]
-<<<<<<< HEAD
-license_files =
-    apache-2.0.LICENSE
-    NOTICE
-    README.rst
-    CHANGELOG.rst
 name = container-inspector
-author = nexB. Inc. and others
-author_email = info@aboutcode.org
-=======
-name = skeleton
->>>>>>> 00f4fe76
 license = Apache-2.0
 
 # description must be on ONE line https://github.com/pypa/setuptools/issues/1390
 description = Docker, containers, rootfs and virtual machine related software composition analysis (SCA) utilities.
 long_description = file:README.rst
-<<<<<<< HEAD
+long_description_content_type = text/x-rst
 url = https://github.com/nexB/container-inspector
-=======
-long_description_content_type = text/x-rst
-url = https://github.com/nexB/skeleton
 
 author = nexB. Inc. and others
 author_email = info@aboutcode.org
 
->>>>>>> 00f4fe76
 classifiers =
     Development Status :: 5 - Production/Stable
     Intended Audience :: Developers
@@ -34,12 +19,8 @@
     Programming Language :: Python :: 3 :: Only
     Topic :: Software Development
     Topic :: Utilities
-<<<<<<< HEAD
-keywords = 
-=======
 
 keywords =
->>>>>>> 00f4fe76
     utilities
 
 license_files =
@@ -54,8 +35,10 @@
 packages = find:
 include_package_data = true
 zip_safe = false
-<<<<<<< HEAD
+
 setup_requires = setuptools_scm[toml] >= 4
+
+python_requires = >=3.6.*
 
 install_requires =
     click
@@ -63,22 +46,6 @@
     dockerfile_parse
     commoncode
 
-python_requires= >=3.6
-
-[options.entry_points]
-console_scripts =
-    container_inspector=container_inspector.cli:container_inspector
-    container_inspector_squash=container_inspector.cli:container_inspector_squash
-    container_inspector_dockerfile=container_inspector.cli:container_inspector_dockerfile
-=======
-
-setup_requires = setuptools_scm[toml] >= 4
-
-python_requires = >=3.6.*
-
-install_requires =
-
->>>>>>> 00f4fe76
 
 [options.packages.find]
 where = src
@@ -88,24 +55,19 @@
 testing =
     pytest >= 6, != 7.0.0
     pytest-xdist >= 2
-<<<<<<< HEAD
+    aboutcode-toolkit >= 6.0.0
+    black
     twine
     restview
-
-docs=
-    Sphinx>=3.3.1
-    sphinx-rtd-theme>=0.5.0
-    doc8>=0.8.1
-
-
-[aliases]
-release = clean --all sdist bdist_wheel
-=======
-    aboutcode-toolkit >= 6.0.0
-    black
 
 docs =
     Sphinx >= 3.3.1
     sphinx-rtd-theme >= 0.5.0
     doc8 >= 0.8.1
->>>>>>> 00f4fe76
+
+
+[options.entry_points]
+console_scripts =
+    container_inspector=container_inspector.cli:container_inspector
+    container_inspector_squash=container_inspector.cli:container_inspector_squash
+    container_inspector_dockerfile=container_inspector.cli:container_inspector_dockerfile