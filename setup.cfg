--- conflicted
+++ resolved
@@ -75,21 +75,6 @@
     pycodestyle >= 2.8.0
     twine
     black
-<<<<<<< HEAD
-    twine
-
-docs =
-    Sphinx >= 3.3.1
-    sphinx-rtd-theme >= 0.5.0
-    doc8 >= 0.8.1
-
-
-[options.entry_points]
-console_scripts =
-    container_inspector=container_inspector.cli:container_inspector
-    container_inspector_squash=container_inspector.cli:container_inspector_squash
-    container_inspector_dockerfile=container_inspector.cli:container_inspector_dockerfile
-=======
     isort
 
 docs =
@@ -97,4 +82,10 @@
     sphinx-rtd-theme>=1.0.0
     sphinx-reredirects >= 0.1.2
     doc8>=0.11.2
->>>>>>> 8b1757b2
+
+
+[options.entry_points]
+console_scripts =
+    container_inspector=container_inspector.cli:container_inspector
+    container_inspector_squash=container_inspector.cli:container_inspector_squash
+    container_inspector_dockerfile=container_inspector.cli:container_inspector_dockerfile