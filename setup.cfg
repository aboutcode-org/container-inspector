--- conflicted
+++ resolved
@@ -75,21 +75,6 @@
     pycodestyle >= 2.8.0
     twine
     black
-<<<<<<< HEAD
-    twine
-
-docs =
-    Sphinx >= 3.3.1
-    sphinx-rtd-theme >= 0.5.0
-    doc8 >= 0.8.1
-
-
-[options.entry_points]
-console_scripts =
-    container_inspector=container_inspector.cli:container_inspector
-    container_inspector_squash=container_inspector.cli:container_inspector_squash
-    container_inspector_dockerfile=container_inspector.cli:container_inspector_dockerfile
-=======
     isort
 
 docs =
@@ -100,4 +85,10 @@
     sphinx-autobuild
     sphinx-rtd-dark-mode>=1.3.0
     sphinx-copybutton
->>>>>>> acf94b36
+
+
+[options.entry_points]
+console_scripts =
+    container_inspector=container_inspector.cli:container_inspector
+    container_inspector_squash=container_inspector.cli:container_inspector_squash
+    container_inspector_dockerfile=container_inspector.cli:container_inspector_dockerfile