--- conflicted
+++ resolved
@@ -16,7 +16,7 @@
 Quick start
 -----------
 
-- Get 3.6+
+- Get Python 3.6+
 - Check out a clone or download of container-inspector, then run: `./configure`.
 - Then run `tmp/bin/container-inspector -h` for help.
 
@@ -62,7 +62,6 @@
 We skip entirely Registry and Repository and only expose Image and Layer
 
 
-<<<<<<< HEAD
 Plans
 -----
  - in progress: support OCI image layout
@@ -70,23 +69,4 @@
  - in progress: collect inventories of packages and files installed in an image or layer 
    (implemented using a provided callable)
  - future: given collected Dockerfiles and Images, build a graph
-   of the relationships between all these elements.
-=======
-This is also the workflow to use when updating the skeleton files in any given repository.
-
-
-Customizing
------------
-
-You typically want to perform these customizations:
-
-- remove or update the src/README.rst and tests/README.rst files
-- check the configure and configure.bat defaults
-
-
-Release Notes
--------------
-
-- 2021-05-11: adopt new configure scripts from ScanCode TK that allows correct
-  configuration of which Python version is used.
->>>>>>> a75737d8
+   of the relationships between all these elements.