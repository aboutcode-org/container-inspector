--- conflicted
+++ resolved
@@ -58,10 +58,6 @@
 fi
 
 
-<<<<<<< HEAD
-if [[ "$PYTHON_EXE" == "" ]]; then
-    PYTHON_EXE=python3.6
-=======
 ################################
 # find a proper Python to run
 # Use environment variables or a file if available.
@@ -73,7 +69,6 @@
     else
         PYTHON_EXECUTABLE=python3
     fi
->>>>>>> a75737d8
 fi
 
 
@@ -109,10 +104,6 @@
     exit
 }
 
-<<<<<<< HEAD
-$CONFIGURE_ROOT_DIR/tmp/bin/pip install -r requirements_dev.txt
-=======
->>>>>>> a75737d8
 
 create_virtualenv() {
     # create a virtualenv for Python
