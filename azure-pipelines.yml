
################################################################################
# We use Azure to run the full tests suites on multiple Python 3.x
# on multiple Windows, macOS and Linux versions all on 64 bits
# These jobs are using VMs with Azure-provided Python builds
################################################################################

jobs:

    - template: etc/ci/azure-posix.yml
      parameters:
          job_name: ubuntu18_cpython
          image_name: ubuntu-18.04
          python_versions: ['3.6', '3.7', '3.8', '3.9', '3.10']
          test_suites:
              all: venv/bin/pytest -n 2 -vvs

    - template: etc/ci/azure-posix.yml
      parameters:
          job_name: ubuntu20_cpython
          image_name: ubuntu-20.04
          python_versions: ['3.6', '3.7', '3.8', '3.9', '3.10']
          test_suites:
              all: venv/bin/pytest -n 2 -vvs

    - template: etc/ci/azure-posix.yml
      parameters:
          job_name: macos1014_cpython
          image_name: macos-10.14
          python_versions: ['3.6', '3.7', '3.8', '3.9']
          test_suites:
              all: venv/bin/pytest -n 2 -vvs

    - template: etc/ci/azure-posix.yml
      parameters:
          job_name: macos1015_cpython
          image_name: macos-10.15
          python_versions: ['3.6', '3.7', '3.8', '3.9', '3.10']
          test_suites:
<<<<<<< HEAD
              all: venv/bin/pytest -n 2 -vvs
=======
              all: venv/bin/pytest -n 2 -vvs

    - template: etc/ci/azure-win.yml
      parameters:
          job_name: win2016_cpython
          image_name: vs2017-win2016
          python_versions: ['3.6', '3.7', '3.8', '3.9', '3.10']
          test_suites:
              all: venv\Scripts\pytest -n 2 -vvs

    - template: etc/ci/azure-win.yml
      parameters:
          job_name: win2019_cpython
          image_name: windows-2019
          python_versions: ['3.6', '3.7', '3.8', '3.9', '3.10']
          test_suites:
              all: venv\Scripts\pytest -n 2 -vvs
>>>>>>> b1dabd89
<|MERGE_RESOLUTION|>--- conflicted
+++ resolved
@@ -37,24 +37,4 @@
           image_name: macos-10.15
           python_versions: ['3.6', '3.7', '3.8', '3.9', '3.10']
           test_suites:
-<<<<<<< HEAD
-              all: venv/bin/pytest -n 2 -vvs
-=======
-              all: venv/bin/pytest -n 2 -vvs
-
-    - template: etc/ci/azure-win.yml
-      parameters:
-          job_name: win2016_cpython
-          image_name: vs2017-win2016
-          python_versions: ['3.6', '3.7', '3.8', '3.9', '3.10']
-          test_suites:
-              all: venv\Scripts\pytest -n 2 -vvs
-
-    - template: etc/ci/azure-win.yml
-      parameters:
-          job_name: win2019_cpython
-          image_name: windows-2019
-          python_versions: ['3.6', '3.7', '3.8', '3.9', '3.10']
-          test_suites:
-              all: venv\Scripts\pytest -n 2 -vvs
->>>>>>> b1dabd89
+              all: venv/bin/pytest -n 2 -vvs